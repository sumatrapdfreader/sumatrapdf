--- conflicted
+++ resolved
@@ -1,537 +1,533 @@
-/* Copyright 2018 the SumatraPDF project authors (see AUTHORS file).
-   License: Simplified BSD (see COPYING.BSD) */
-
-#include "utils/BaseUtil.h"
-#include "utils/WinUtil.h"
-#include "utils/GdiPlusUtil.h"
-#include "utils/HtmlParserLookup.h"
-#include "Mui.h"
-
-/*
-TODO:
- - text drawing is still too slow. each html page takes ~20ms to draw, which is
-   terrible and much slower than what I think the test render was doing (~1ms)
-   Is it beacuase it draws to gfx->GetHDC() instead of e.g. natural or bitmap
-   HDC? In which case maybe I should render text to bitmap hdc and then
-   blit that once to Graphics?
- - add transparent rendering to GDI, see:
-   http://stackoverflow.com/questions/1340166/transparency-to-text-in-gdi
-   http://theartofdev.wordpress.com/2013/10/24/transparent-text-rendering-with-gdi/
- - figure out a way to get rid of Lock()/Unlock(). One way is to turn ITextRender into a full-blown
-   IGraphics abstraction (add drawing calls to it) and then GDI+-based implementation could
-   track locking state internally, so that the caller doesn't have to.
-   Another options would be to figure out a way to draw to a bitmap and blit that bitmap
-   to Graphics object.
-*/
-
-/* Note: I would prefer this code be in utils but it depends on mui, so it must
-be in mui to avoid circular dependency */
-
-namespace mui {
-
-TextRenderGdi* TextRenderGdi::Create(Graphics* gfx) {
-    TextRenderGdi* res = new TextRenderGdi();
-    res->gfx = gfx;
-    // default to red to make mistakes stand out
-    res->SetTextColor(Color(0xff, 0xff, 0x0, 0x0));
-    res->CreateHdcForTextMeasure(); // could do lazily, but that's more things to track, so not
-                                    // worth it
-    return res;
-}
-
-void TextRenderGdi::CreateHdcForTextMeasure() {
-    HDC hdc = hdcGfxLocked;
-    bool unlock = false;
-    if (!hdc) {
-        hdc = gfx->GetHDC();
-        unlock = true;
-    }
-    hdcForTextMeasure = CreateCompatibleDC(hdc);
-    if (unlock) {
-        gfx->ReleaseHDC(hdc);
-    }
-}
-
-TextRenderGdi::~TextRenderGdi() {
-    RestoreHdcForTextMeasurePrevFont();
-    RestoreMemHdcPrevFont();
-    RestoreMemHdcPrevBitmap();
-    FreeMemBmp();
-    DeleteDC(memHdc);
-    DeleteDC(hdcForTextMeasure);
-    CrashIf(hdcGfxLocked); // hasn't been Unlock()ed
-}
-
-void TextRenderGdi::RestoreMemHdcPrevBitmap() {
-    if (memHdcPrevBitmap != nullptr) {
-        SelectObject(memHdc, memHdcPrevBitmap);
-        memHdcPrevBitmap = nullptr;
-    }
-}
-
-void TextRenderGdi::RestoreMemHdcPrevFont() {
-    if (memHdcPrevFont != nullptr) {
-        SelectObject(memHdc, memHdcPrevFont);
-        memHdcPrevFont = nullptr;
-    }
-}
-
-void TextRenderGdi::RestoreHdcForTextMeasurePrevFont() {
-    if (hdcForTextMeasurePrevFont != nullptr) {
-        SelectObject(hdcForTextMeasure, hdcForTextMeasurePrevFont);
-        hdcForTextMeasurePrevFont = nullptr;
-    }
-}
-
-void TextRenderGdi::SetFont(mui::CachedFont* font) {
-    // I'm not sure how expensive SelectFont() is so avoid it just in case
-    if (currFont == font) {
-        return;
-    }
-    currFont = font;
-    HFONT hfont = font->GetHFont();
-    if (hdcGfxLocked) {
-        SelectFont(hdcGfxLocked, hfont);
-    }
-    if (hdcForTextMeasure) {
-        RestoreHdcForTextMeasurePrevFont();
-        hdcForTextMeasurePrevFont = SelectFont(hdcForTextMeasure, hfont);
-    }
-}
-
-float TextRenderGdi::GetCurrFontLineSpacing() {
-#if 1
-    return currFont->font->GetHeight(gfx);
-#else
-    CrashIf(!currFont);
-    TEXTMETRIC tm;
-    GetTextMetrics(hdcForTextMeasure, &tm);
-    return (float)tm.tmHeight;
-#endif
-}
-
-RectF TextRenderGdi::Measure(const WCHAR* s, size_t sLen) {
-    SIZE txtSize;
-    GetTextExtentPoint32W(hdcForTextMeasure, s, (int)sLen, &txtSize);
-    RectF res(0.0f, 0.0f, (float)txtSize.cx, (float)txtSize.cy);
-    return res;
-}
-
-RectF TextRenderGdi::Measure(const char* s, size_t sLen) {
-    size_t strLen = str::Utf8ToWcharBuf(s, sLen, txtConvBuf, dimof(txtConvBuf));
-    return Measure(txtConvBuf, strLen);
-}
-
-void TextRenderGdi::SetTextColor(Gdiplus::Color col) {
-    if (textColor.GetValue() == col.GetValue()) {
-        return;
-    }
-    textColor = col;
-    if (hdcGfxLocked) {
-        ::SetTextColor(hdcGfxLocked, col.ToCOLORREF());
-    }
-}
-
-void TextRenderGdi::SetTextBgColor(Gdiplus::Color col) {
-    if (textBgColor.GetValue() == col.GetValue()) {
-        return;
-    }
-    textBgColor = col;
-    if (hdcGfxLocked) {
-        ::SetBkColor(hdcGfxLocked, textBgColor.ToCOLORREF());
-    }
-}
-
-void TextRenderGdi::Lock() {
-    CrashIf(hdcGfxLocked);
-    Region r;
-    Status st = gfx->GetClip(&r); // must call before GetHDC(), which locks gfx
-    CrashIf(st != Ok);
-    HRGN hrgn = r.GetHRGN(gfx);
-
-    hdcGfxLocked = gfx->GetHDC();
-    SelectClipRgn(hdcGfxLocked, hrgn);
-    DeleteObject(hrgn);
-
-    SelectFont(hdcGfxLocked, currFont);
-    ::SetTextColor(hdcGfxLocked, textColor.ToCOLORREF());
-    ::SetBkColor(hdcGfxLocked, textBgColor.ToCOLORREF());
-}
-
-void TextRenderGdi::Unlock() {
-    CrashIf(!hdcGfxLocked);
-    gfx->ReleaseHDC(hdcGfxLocked);
-    hdcGfxLocked = nullptr;
-}
-
-void TextRenderGdi::Draw(const WCHAR* s, size_t sLen, RectF& bb, bool isRtl) {
-#if 0
-    DrawTransparent(s, sLen, bb, isRtl);
-#else
-    CrashIf(!hdcGfxLocked); // hasn't been Lock()ed
-    int x = (int)bb.X;
-    int y = (int)bb.Y;
-    UINT opts = ETO_OPAQUE;
-    if (isRtl)
-        opts = opts | ETO_RTLREADING;
-    ExtTextOut(hdcGfxLocked, x, y, opts, nullptr, s, (UINT)sLen, nullptr);
-#endif
-}
-
-void TextRenderGdi::Draw(const char* s, size_t sLen, RectF& bb, bool isRtl) {
-#if 0
-    DrawTransparent(s, sLen, bb, isRtl);
-#else
-    size_t strLen = str::Utf8ToWcharBuf(s, sLen, txtConvBuf, dimof(txtConvBuf));
-    return Draw(txtConvBuf, strLen, bb, isRtl);
-#endif
-}
-
-void TextRenderGdi::FreeMemBmp() {
-    DeleteObject(memBmp);
-}
-
-void TextRenderGdi::CreateClearBmpOfSize(int dx, int dy) {
-    // set minimums for less allocations
-    if (dx < 128)
-        dx = 128;
-    if (dy < 48)
-        dy = 48;
-
-    if (dx <= memBmpDx && dy <= memBmpDy) {
-        ZeroMemory(memBmpData, memBmpDx * memBmpDy * 4);
-        return;
-    }
-    if (!memHdc) {
-        memHdc = CreateCompatibleDC(hdcGfxLocked);
-    }
-
-    FreeMemBmp();
-
-    BITMAPINFO bmi = {};
-    bmi.bmiHeader.biSize = sizeof(bmi.bmiHeader);
-    bmi.bmiHeader.biWidth = dx;
-    bmi.bmiHeader.biHeight = dy;
-    bmi.bmiHeader.biPlanes = 1;
-    bmi.bmiHeader.biBitCount = 32;
-    bmi.bmiHeader.biCompression = BI_RGB;
-    bmi.bmiHeader.biSizeImage = dx * dy * 4; // doesn't seem necessary?
-
-    memBmp = CreateDIBSection(memHdc, &bmi, DIB_RGB_COLORS, &memBmpData, nullptr, 0);
-    if (!memBmp)
-        return;
-
-    ZeroMemory(memBmpData, memBmpDx * memBmpDy * 4);
-
-    RestoreMemHdcPrevBitmap();
-    memHdcPrevBitmap = SelectObject(memHdc, memBmp);
-}
-
-// based on http://theartofdev.wordpress.com/2013/10/24/transparent-text-rendering-with-gdi/,
-// TODO: look into using http://theartofdev.wordpress.com/2014/01/12/gdi-text-rendering-to-image/
-// TODO: doesn't actually look good (i.e. similar to DrawText when using transparent SetBkMode())
-// which kind of makes sense, because I'm using transparent mode to draw to in-memory bitmap as well
-// TODO: doesn't actually do alpha bf.SourceConstantAlpha > 4 looks the same, values 1-4 produce
-// different, but not expected, results
-// TODO: I would like to figure out a way to draw text without the need to Lock()/Unlock()
-// maybe draw to in-memory bitmap, convert to Graphics bitmap and blit that bitmap to
-// Graphics object
-void TextRenderGdi::DrawTransparent(const WCHAR* s, size_t sLen, RectF& bb, bool isRtl) {
-    CrashIf(!hdcGfxLocked); // hasn't been Lock()ed
-
-    int x = (int)bb.X;
-    int y = (int)bb.Y;
-    int dx = (int)bb.Width;
-    int dy = (int)bb.Height;
-
-    CreateClearBmpOfSize(dx, dy);
-    // SetBkMode(hdcGfxLocked, 1);
-    SetBkMode(memHdc, TRANSPARENT);
-
-    // BitBlt(memHdc, 0, 0, dx, dy, hdcGfxLocked, x, y, SRCCOPY);
-    RestoreMemHdcPrevFont();
-    memHdcPrevFont = SelectObject(memHdc, currFont);
-    ::SetTextColor(memHdc, textColor.ToCOLORREF());
-
-#if 0
-    TextOut(memHdc, 0, 0, s, sLen);
-#else
-    UINT opts = 0; // ETO_OPAQUE;
-    if (isRtl)
-        opts = opts | ETO_RTLREADING;
-    ExtTextOut(memHdc, 0, 0, opts, nullptr, s, (UINT)sLen, nullptr);
-#endif
-
-    BLENDFUNCTION bf = {};
-    bf.BlendOp = AC_SRC_OVER;
-    bf.BlendFlags = 0;
-    bf.AlphaFormat = 0;           // 0 - ignore source alpha, AC_SRC_ALPHA (1) - use source alpha
-    bf.SourceConstantAlpha = 0x3; // textColor.GetA();
-    AlphaBlend(hdcGfxLocked, x, y, dx, dy, memHdc, 0, 0, dx, dy, bf);
-}
-
-void TextRenderGdi::DrawTransparent(const char* s, size_t sLen, RectF& bb, bool isRtl) {
-    size_t strLen = str::Utf8ToWcharBuf(s, sLen, txtConvBuf, dimof(txtConvBuf));
-    return DrawTransparent(txtConvBuf, strLen, bb, isRtl);
-}
-
-TextRenderGdiplus* TextRenderGdiplus::Create(Graphics* gfx,
-                                             RectF (*measureAlgo)(Graphics* g, Font* f, const WCHAR* s, int len)) {
-    TextRenderGdiplus* res = new TextRenderGdiplus();
-    res->gfx = gfx;
-    res->currFont = nullptr;
-    if (nullptr == measureAlgo)
-        res->measureAlgo = MeasureTextAccurate;
-    else
-        res->measureAlgo = measureAlgo;
-    // default to red to make mistakes stand out
-    res->SetTextColor(Color(0xff, 0xff, 0x0, 0x0));
-    return res;
-}
-
-void TextRenderGdiplus::SetFont(mui::CachedFont* font) {
-    CrashIf(!font->font);
-    currFont = font;
-}
-
-float TextRenderGdiplus::GetCurrFontLineSpacing() {
-    return currFont->font->GetHeight(gfx);
-}
-
-RectF TextRenderGdiplus::Measure(const WCHAR* s, size_t sLen) {
-    CrashIf(!currFont);
-    return MeasureText(gfx, currFont->font, s, sLen, measureAlgo);
-}
-
-RectF TextRenderGdiplus::Measure(const char* s, size_t sLen) {
-    CrashIf(!currFont);
-    size_t strLen = str::Utf8ToWcharBuf(s, sLen, txtConvBuf, dimof(txtConvBuf));
-    return MeasureText(gfx, currFont->font, txtConvBuf, strLen, measureAlgo);
-}
-
-TextRenderGdiplus::~TextRenderGdiplus() {
-    ::delete textColorBrush;
-}
-
-void TextRenderGdiplus::SetTextColor(Gdiplus::Color col) {
-    if (textColor.GetValue() == col.GetValue()) {
-        return;
-    }
-    textColor = col;
-    ::delete textColorBrush;
-    textColorBrush = ::new SolidBrush(col);
-}
-
-void TextRenderGdiplus::Draw(const WCHAR* s, size_t sLen, RectF& bb, bool isRtl) {
-    PointF pos;
-    bb.GetLocation(&pos);
-    if (!isRtl) {
-        gfx->DrawString(s, (INT)sLen, currFont->font, pos, nullptr, textColorBrush);
-    } else {
-        StringFormat rtl;
-        rtl.SetFormatFlags(StringFormatFlagsDirectionRightToLeft);
-        pos.X += bb.Width;
-        gfx->DrawString(s, (INT)sLen, currFont->font, pos, &rtl, textColorBrush);
-    }
-}
-
-void TextRenderGdiplus::Draw(const char* s, size_t sLen, RectF& bb, bool isRtl) {
-    size_t strLen = str::Utf8ToWcharBuf(s, sLen, txtConvBuf, dimof(txtConvBuf));
-    Draw(txtConvBuf, strLen, bb, isRtl);
-}
-
-void TextRenderHdc::Lock() {
-    int dx = bmi.bmiHeader.biWidth;
-    int dy = bmi.bmiHeader.biHeight;
-    ZeroMemory(bmpData, dx * dy * 4);
-}
-
-void TextRenderHdc::Unlock() {
-    Bitmap* b = Bitmap::FromBITMAPINFO(&bmi, bmpData);
-    gfx->DrawImage(b, 0, 0);
-    delete b;
-}
-
-TextRenderHdc* TextRenderHdc::Create(Graphics* gfx, int dx, int dy) {
-    TextRenderHdc* res = new TextRenderHdc();
-    res->gfx = gfx;
-
-    HDC hdc = gfx->GetHDC();
-    res->hdc = CreateCompatibleDC(hdc);
-    gfx->ReleaseHDC(hdc);
-
-    res->bmi.bmiHeader.biSize = sizeof(res->bmi.bmiHeader);
-    res->bmi.bmiHeader.biWidth = dx;
-    res->bmi.bmiHeader.biHeight = dy;
-    res->bmi.bmiHeader.biPlanes = 1;
-    res->bmi.bmiHeader.biBitCount = 32;
-    res->bmi.bmiHeader.biCompression = BI_RGB;
-    res->bmi.bmiHeader.biSizeImage = dx * dy * 4; // doesn't seem necessary?
-
-    res->bmp = CreateDIBSection(res->hdc, &res->bmi, DIB_RGB_COLORS, &res->bmpData, nullptr, 0);
-    if (!res->bmp) {
-        delete res;
-        return nullptr;
-    }
-
-    ZeroMemory(res->bmpData, dx * dy * 4);
-    SelectObject(res->hdc, res->bmp);
-
-    // default to red to make mistakes stand out
-    res->SetTextColor(Color(0xff, 0xff, 0x0, 0x0));
-    return res;
-}
-
-void TextRenderHdc::SetFont(CachedFont* font) {
-    CrashIf(!hdc);
-    // I'm not sure how expensive SelectFont() is so avoid it just in case
-    if (currFont == font) {
-        return;
-    }
-    currFont = font;
-    SelectFont(hdc, font->GetHFont());
-}
-
-void TextRenderHdc::SetTextColor(Gdiplus::Color col) {
-    CrashIf(!hdc);
-    if (textColor.GetValue() == col.GetValue()) {
-        return;
-    }
-    textColor = col;
-    ::SetTextColor(hdc, col.ToCOLORREF());
-}
-
-void TextRenderHdc::SetTextBgColor(Gdiplus::Color col) {
-    CrashIf(!hdc);
-    if (textBgColor.GetValue() == col.GetValue()) {
-        return;
-    }
-    textBgColor = col;
-    ::SetBkColor(hdc, textBgColor.ToCOLORREF());
-}
-
-float TextRenderHdc::GetCurrFontLineSpacing() {
-    return currFont->font->GetHeight(gfx);
-}
-
-Gdiplus::RectF TextRenderHdc::Measure(const char* s, size_t sLen) {
-    CrashIf(!currFont);
-    CrashIf(!hdc);
-    size_t strLen = str::Utf8ToWcharBuf(s, sLen, txtConvBuf, dimof(txtConvBuf));
-    return Measure(txtConvBuf, strLen);
-}
-
-Gdiplus::RectF TextRenderHdc::Measure(const WCHAR* s, size_t sLen) {
-    SIZE txtSize;
-    CrashIf(!hdc);
-    GetTextExtentPoint32W(hdc, s, (int)sLen, &txtSize);
-    RectF res(0.0f, 0.0f, (float)txtSize.cx, (float)txtSize.cy);
-    return res;
-}
-
-void TextRenderHdc::Draw(const char* s, size_t sLen, RectF& bb, bool isRtl) {
-    size_t strLen = str::Utf8ToWcharBuf(s, sLen, txtConvBuf, dimof(txtConvBuf));
-    return Draw(txtConvBuf, strLen, bb, isRtl);
-}
-
-void TextRenderHdc::Draw(const WCHAR* s, size_t sLen, RectF& bb, bool isRtl) {
-    CrashIf(!hdc);
-    int x = (int)bb.X;
-    int y = (int)bb.Y;
-    UINT opts = ETO_OPAQUE;
-#if 0
-    if (isRtl)
-        opts = opts | ETO_RTLREADING;
-#else
-    UNUSED(isRtl);
-#endif
-    ExtTextOut(hdc, x, y, opts, nullptr, s, (UINT)sLen, nullptr);
-}
-
-TextRenderHdc::~TextRenderHdc() {
-    DeleteObject(bmp);
-    // free(bmpData);
-    DeleteDC(hdc);
-}
-
-ITextRender* CreateTextRender(TextRenderMethod method, Graphics* gfx, int dx, int dy) {
-    ITextRender* res = nullptr;
-    if (TextRenderMethodGdiplus == method) {
-        res = TextRenderGdiplus::Create(gfx);
-    }
-    if (TextRenderMethodGdiplusQuick == method) {
-        res = TextRenderGdiplus::Create(gfx, MeasureTextQuick);
-    }
-    if (TextRenderMethodGdi == method) {
-        res = TextRenderGdi::Create(gfx);
-    }
-    if (TextRenderMethodHdc == method) {
-        res = TextRenderHdc::Create(gfx, dx, dy);
-    }
-    CrashIf(!res);
-    res->method = method;
-    return res;
-}
-
-// returns number of characters of string s that fits in a given width dx
-// note: could be speed up a bit because in our use case we already know
-// the width of the whole string so we could supply it to the function, but
-// this shouldn't happen often, so that's fine. It's also possible that
-// a smarter approach is possible, but this usually only does 3 MeasureText
-// calls, so it's not that bad
-size_t StringLenForWidth(ITextRender* textMeasure, const WCHAR* s, size_t len, float dx) {
-    RectF r = textMeasure->Measure(s, len);
-    if (r.Width <= dx)
-        return len;
-    // make the best guess of the length that fits
-    size_t n = (size_t)((dx / r.Width) * (float)len);
-<<<<<<< HEAD
-    CrashIf(n > len);
-=======
-    CrashIf (n > len);
->>>>>>> fab267c3
-    r = textMeasure->Measure(s, n);
-    // find the length len of s that fits within dx iff width of len+1 exceeds dx
-    int dir = 1; // increasing length
-    if (r.Width > dx)
-        dir = -1; // decreasing length
-    while (n > 1) {
-        n += dir;
-        r = textMeasure->Measure(s, n);
-        if (1 == dir) {
-            // if advancing length, we know that previous string did fit, so if
-            // the new one doesn't fit, the previous length was the right one
-            if (r.Width > dx)
-                return n - 1;
-        } else {
-            // if decreasing length, we know that previous string didn't fit, so if
-            // the one one fits, it's of the correct length
-            if (r.Width < dx)
-                return n;
-        }
-    }
-    // even a single char is longer than available space
-    return 0;
-}
-
-// TODO: not quite sure why spaceDx1 != spaceDx2, using spaceDx2 because
-// is smaller and looks as better spacing to me
-REAL GetSpaceDx(ITextRender* textMeasure) {
-    RectF bbox;
-#if 0
-    bbox = textMeasure->Measure(L" ", 1, algo);
-    REAL spaceDx1 = bbox.Width;
-    return spaceDx1;
-#else
-    // this method seems to return (much) smaller size that measuring
-    // the space itself
-    bbox = textMeasure->Measure(L"wa", 2);
-    REAL l1 = bbox.Width;
-    bbox = textMeasure->Measure(L"w a", 3);
-    REAL l2 = bbox.Width;
-    REAL spaceDx2 = l2 - l1;
-    return spaceDx2;
-#endif
-}
-
-} // namespace mui
+/* Copyright 2018 the SumatraPDF project authors (see AUTHORS file).
+   License: Simplified BSD (see COPYING.BSD) */
+
+#include "utils/BaseUtil.h"
+#include "utils/WinUtil.h"
+#include "utils/GdiPlusUtil.h"
+#include "utils/HtmlParserLookup.h"
+#include "Mui.h"
+
+/*
+TODO:
+ - text drawing is still too slow. each html page takes ~20ms to draw, which is
+   terrible and much slower than what I think the test render was doing (~1ms)
+   Is it beacuase it draws to gfx->GetHDC() instead of e.g. natural or bitmap
+   HDC? In which case maybe I should render text to bitmap hdc and then
+   blit that once to Graphics?
+ - add transparent rendering to GDI, see:
+   http://stackoverflow.com/questions/1340166/transparency-to-text-in-gdi
+   http://theartofdev.wordpress.com/2013/10/24/transparent-text-rendering-with-gdi/
+ - figure out a way to get rid of Lock()/Unlock(). One way is to turn ITextRender into a full-blown
+   IGraphics abstraction (add drawing calls to it) and then GDI+-based implementation could
+   track locking state internally, so that the caller doesn't have to.
+   Another options would be to figure out a way to draw to a bitmap and blit that bitmap
+   to Graphics object.
+*/
+
+/* Note: I would prefer this code be in utils but it depends on mui, so it must
+be in mui to avoid circular dependency */
+
+namespace mui {
+
+TextRenderGdi* TextRenderGdi::Create(Graphics* gfx) {
+    TextRenderGdi* res = new TextRenderGdi();
+    res->gfx = gfx;
+    // default to red to make mistakes stand out
+    res->SetTextColor(Color(0xff, 0xff, 0x0, 0x0));
+    res->CreateHdcForTextMeasure(); // could do lazily, but that's more things to track, so not
+                                    // worth it
+    return res;
+}
+
+void TextRenderGdi::CreateHdcForTextMeasure() {
+    HDC hdc = hdcGfxLocked;
+    bool unlock = false;
+    if (!hdc) {
+        hdc = gfx->GetHDC();
+        unlock = true;
+    }
+    hdcForTextMeasure = CreateCompatibleDC(hdc);
+    if (unlock) {
+        gfx->ReleaseHDC(hdc);
+    }
+}
+
+TextRenderGdi::~TextRenderGdi() {
+    RestoreHdcForTextMeasurePrevFont();
+    RestoreMemHdcPrevFont();
+    RestoreMemHdcPrevBitmap();
+    FreeMemBmp();
+    DeleteDC(memHdc);
+    DeleteDC(hdcForTextMeasure);
+    CrashIf(hdcGfxLocked); // hasn't been Unlock()ed
+}
+
+void TextRenderGdi::RestoreMemHdcPrevBitmap() {
+    if (memHdcPrevBitmap != nullptr) {
+        SelectObject(memHdc, memHdcPrevBitmap);
+        memHdcPrevBitmap = nullptr;
+    }
+}
+
+void TextRenderGdi::RestoreMemHdcPrevFont() {
+    if (memHdcPrevFont != nullptr) {
+        SelectObject(memHdc, memHdcPrevFont);
+        memHdcPrevFont = nullptr;
+    }
+}
+
+void TextRenderGdi::RestoreHdcForTextMeasurePrevFont() {
+    if (hdcForTextMeasurePrevFont != nullptr) {
+        SelectObject(hdcForTextMeasure, hdcForTextMeasurePrevFont);
+        hdcForTextMeasurePrevFont = nullptr;
+    }
+}
+
+void TextRenderGdi::SetFont(mui::CachedFont* font) {
+    // I'm not sure how expensive SelectFont() is so avoid it just in case
+    if (currFont == font) {
+        return;
+    }
+    currFont = font;
+    HFONT hfont = font->GetHFont();
+    if (hdcGfxLocked) {
+        SelectFont(hdcGfxLocked, hfont);
+    }
+    if (hdcForTextMeasure) {
+        RestoreHdcForTextMeasurePrevFont();
+        hdcForTextMeasurePrevFont = SelectFont(hdcForTextMeasure, hfont);
+    }
+}
+
+float TextRenderGdi::GetCurrFontLineSpacing() {
+#if 1
+    return currFont->font->GetHeight(gfx);
+#else
+    CrashIf(!currFont);
+    TEXTMETRIC tm;
+    GetTextMetrics(hdcForTextMeasure, &tm);
+    return (float)tm.tmHeight;
+#endif
+}
+
+RectF TextRenderGdi::Measure(const WCHAR* s, size_t sLen) {
+    SIZE txtSize;
+    GetTextExtentPoint32W(hdcForTextMeasure, s, (int)sLen, &txtSize);
+    RectF res(0.0f, 0.0f, (float)txtSize.cx, (float)txtSize.cy);
+    return res;
+}
+
+RectF TextRenderGdi::Measure(const char* s, size_t sLen) {
+    size_t strLen = str::Utf8ToWcharBuf(s, sLen, txtConvBuf, dimof(txtConvBuf));
+    return Measure(txtConvBuf, strLen);
+}
+
+void TextRenderGdi::SetTextColor(Gdiplus::Color col) {
+    if (textColor.GetValue() == col.GetValue()) {
+        return;
+    }
+    textColor = col;
+    if (hdcGfxLocked) {
+        ::SetTextColor(hdcGfxLocked, col.ToCOLORREF());
+    }
+}
+
+void TextRenderGdi::SetTextBgColor(Gdiplus::Color col) {
+    if (textBgColor.GetValue() == col.GetValue()) {
+        return;
+    }
+    textBgColor = col;
+    if (hdcGfxLocked) {
+        ::SetBkColor(hdcGfxLocked, textBgColor.ToCOLORREF());
+    }
+}
+
+void TextRenderGdi::Lock() {
+    CrashIf(hdcGfxLocked);
+    Region r;
+    Status st = gfx->GetClip(&r); // must call before GetHDC(), which locks gfx
+    CrashIf(st != Ok);
+    HRGN hrgn = r.GetHRGN(gfx);
+
+    hdcGfxLocked = gfx->GetHDC();
+    SelectClipRgn(hdcGfxLocked, hrgn);
+    DeleteObject(hrgn);
+
+    SelectFont(hdcGfxLocked, currFont);
+    ::SetTextColor(hdcGfxLocked, textColor.ToCOLORREF());
+    ::SetBkColor(hdcGfxLocked, textBgColor.ToCOLORREF());
+}
+
+void TextRenderGdi::Unlock() {
+    CrashIf(!hdcGfxLocked);
+    gfx->ReleaseHDC(hdcGfxLocked);
+    hdcGfxLocked = nullptr;
+}
+
+void TextRenderGdi::Draw(const WCHAR* s, size_t sLen, RectF& bb, bool isRtl) {
+#if 0
+    DrawTransparent(s, sLen, bb, isRtl);
+#else
+    CrashIf(!hdcGfxLocked); // hasn't been Lock()ed
+    int x = (int)bb.X;
+    int y = (int)bb.Y;
+    UINT opts = ETO_OPAQUE;
+    if (isRtl)
+        opts = opts | ETO_RTLREADING;
+    ExtTextOut(hdcGfxLocked, x, y, opts, nullptr, s, (UINT)sLen, nullptr);
+#endif
+}
+
+void TextRenderGdi::Draw(const char* s, size_t sLen, RectF& bb, bool isRtl) {
+#if 0
+    DrawTransparent(s, sLen, bb, isRtl);
+#else
+    size_t strLen = str::Utf8ToWcharBuf(s, sLen, txtConvBuf, dimof(txtConvBuf));
+    return Draw(txtConvBuf, strLen, bb, isRtl);
+#endif
+}
+
+void TextRenderGdi::FreeMemBmp() {
+    DeleteObject(memBmp);
+}
+
+void TextRenderGdi::CreateClearBmpOfSize(int dx, int dy) {
+    // set minimums for less allocations
+    if (dx < 128)
+        dx = 128;
+    if (dy < 48)
+        dy = 48;
+
+    if (dx <= memBmpDx && dy <= memBmpDy) {
+        ZeroMemory(memBmpData, memBmpDx * memBmpDy * 4);
+        return;
+    }
+    if (!memHdc) {
+        memHdc = CreateCompatibleDC(hdcGfxLocked);
+    }
+
+    FreeMemBmp();
+
+    BITMAPINFO bmi = {};
+    bmi.bmiHeader.biSize = sizeof(bmi.bmiHeader);
+    bmi.bmiHeader.biWidth = dx;
+    bmi.bmiHeader.biHeight = dy;
+    bmi.bmiHeader.biPlanes = 1;
+    bmi.bmiHeader.biBitCount = 32;
+    bmi.bmiHeader.biCompression = BI_RGB;
+    bmi.bmiHeader.biSizeImage = dx * dy * 4; // doesn't seem necessary?
+
+    memBmp = CreateDIBSection(memHdc, &bmi, DIB_RGB_COLORS, &memBmpData, nullptr, 0);
+    if (!memBmp)
+        return;
+
+    ZeroMemory(memBmpData, memBmpDx * memBmpDy * 4);
+
+    RestoreMemHdcPrevBitmap();
+    memHdcPrevBitmap = SelectObject(memHdc, memBmp);
+}
+
+// based on http://theartofdev.wordpress.com/2013/10/24/transparent-text-rendering-with-gdi/,
+// TODO: look into using http://theartofdev.wordpress.com/2014/01/12/gdi-text-rendering-to-image/
+// TODO: doesn't actually look good (i.e. similar to DrawText when using transparent SetBkMode())
+// which kind of makes sense, because I'm using transparent mode to draw to in-memory bitmap as well
+// TODO: doesn't actually do alpha bf.SourceConstantAlpha > 4 looks the same, values 1-4 produce
+// different, but not expected, results
+// TODO: I would like to figure out a way to draw text without the need to Lock()/Unlock()
+// maybe draw to in-memory bitmap, convert to Graphics bitmap and blit that bitmap to
+// Graphics object
+void TextRenderGdi::DrawTransparent(const WCHAR* s, size_t sLen, RectF& bb, bool isRtl) {
+    CrashIf(!hdcGfxLocked); // hasn't been Lock()ed
+
+    int x = (int)bb.X;
+    int y = (int)bb.Y;
+    int dx = (int)bb.Width;
+    int dy = (int)bb.Height;
+
+    CreateClearBmpOfSize(dx, dy);
+    // SetBkMode(hdcGfxLocked, 1);
+    SetBkMode(memHdc, TRANSPARENT);
+
+    // BitBlt(memHdc, 0, 0, dx, dy, hdcGfxLocked, x, y, SRCCOPY);
+    RestoreMemHdcPrevFont();
+    memHdcPrevFont = SelectObject(memHdc, currFont);
+    ::SetTextColor(memHdc, textColor.ToCOLORREF());
+
+#if 0
+    TextOut(memHdc, 0, 0, s, sLen);
+#else
+    UINT opts = 0; // ETO_OPAQUE;
+    if (isRtl)
+        opts = opts | ETO_RTLREADING;
+    ExtTextOut(memHdc, 0, 0, opts, nullptr, s, (UINT)sLen, nullptr);
+#endif
+
+    BLENDFUNCTION bf = {};
+    bf.BlendOp = AC_SRC_OVER;
+    bf.BlendFlags = 0;
+    bf.AlphaFormat = 0;           // 0 - ignore source alpha, AC_SRC_ALPHA (1) - use source alpha
+    bf.SourceConstantAlpha = 0x3; // textColor.GetA();
+    AlphaBlend(hdcGfxLocked, x, y, dx, dy, memHdc, 0, 0, dx, dy, bf);
+}
+
+void TextRenderGdi::DrawTransparent(const char* s, size_t sLen, RectF& bb, bool isRtl) {
+    size_t strLen = str::Utf8ToWcharBuf(s, sLen, txtConvBuf, dimof(txtConvBuf));
+    return DrawTransparent(txtConvBuf, strLen, bb, isRtl);
+}
+
+TextRenderGdiplus* TextRenderGdiplus::Create(Graphics* gfx,
+                                             RectF (*measureAlgo)(Graphics* g, Font* f, const WCHAR* s, int len)) {
+    TextRenderGdiplus* res = new TextRenderGdiplus();
+    res->gfx = gfx;
+    res->currFont = nullptr;
+    if (nullptr == measureAlgo)
+        res->measureAlgo = MeasureTextAccurate;
+    else
+        res->measureAlgo = measureAlgo;
+    // default to red to make mistakes stand out
+    res->SetTextColor(Color(0xff, 0xff, 0x0, 0x0));
+    return res;
+}
+
+void TextRenderGdiplus::SetFont(mui::CachedFont* font) {
+    CrashIf(!font->font);
+    currFont = font;
+}
+
+float TextRenderGdiplus::GetCurrFontLineSpacing() {
+    return currFont->font->GetHeight(gfx);
+}
+
+RectF TextRenderGdiplus::Measure(const WCHAR* s, size_t sLen) {
+    CrashIf(!currFont);
+    return MeasureText(gfx, currFont->font, s, sLen, measureAlgo);
+}
+
+RectF TextRenderGdiplus::Measure(const char* s, size_t sLen) {
+    CrashIf(!currFont);
+    size_t strLen = str::Utf8ToWcharBuf(s, sLen, txtConvBuf, dimof(txtConvBuf));
+    return MeasureText(gfx, currFont->font, txtConvBuf, strLen, measureAlgo);
+}
+
+TextRenderGdiplus::~TextRenderGdiplus() {
+    ::delete textColorBrush;
+}
+
+void TextRenderGdiplus::SetTextColor(Gdiplus::Color col) {
+    if (textColor.GetValue() == col.GetValue()) {
+        return;
+    }
+    textColor = col;
+    ::delete textColorBrush;
+    textColorBrush = ::new SolidBrush(col);
+}
+
+void TextRenderGdiplus::Draw(const WCHAR* s, size_t sLen, RectF& bb, bool isRtl) {
+    PointF pos;
+    bb.GetLocation(&pos);
+    if (!isRtl) {
+        gfx->DrawString(s, (INT)sLen, currFont->font, pos, nullptr, textColorBrush);
+    } else {
+        StringFormat rtl;
+        rtl.SetFormatFlags(StringFormatFlagsDirectionRightToLeft);
+        pos.X += bb.Width;
+        gfx->DrawString(s, (INT)sLen, currFont->font, pos, &rtl, textColorBrush);
+    }
+}
+
+void TextRenderGdiplus::Draw(const char* s, size_t sLen, RectF& bb, bool isRtl) {
+    size_t strLen = str::Utf8ToWcharBuf(s, sLen, txtConvBuf, dimof(txtConvBuf));
+    Draw(txtConvBuf, strLen, bb, isRtl);
+}
+
+void TextRenderHdc::Lock() {
+    int dx = bmi.bmiHeader.biWidth;
+    int dy = bmi.bmiHeader.biHeight;
+    ZeroMemory(bmpData, dx * dy * 4);
+}
+
+void TextRenderHdc::Unlock() {
+    Bitmap* b = Bitmap::FromBITMAPINFO(&bmi, bmpData);
+    gfx->DrawImage(b, 0, 0);
+    delete b;
+}
+
+TextRenderHdc* TextRenderHdc::Create(Graphics* gfx, int dx, int dy) {
+    TextRenderHdc* res = new TextRenderHdc();
+    res->gfx = gfx;
+
+    HDC hdc = gfx->GetHDC();
+    res->hdc = CreateCompatibleDC(hdc);
+    gfx->ReleaseHDC(hdc);
+
+    res->bmi.bmiHeader.biSize = sizeof(res->bmi.bmiHeader);
+    res->bmi.bmiHeader.biWidth = dx;
+    res->bmi.bmiHeader.biHeight = dy;
+    res->bmi.bmiHeader.biPlanes = 1;
+    res->bmi.bmiHeader.biBitCount = 32;
+    res->bmi.bmiHeader.biCompression = BI_RGB;
+    res->bmi.bmiHeader.biSizeImage = dx * dy * 4; // doesn't seem necessary?
+
+    res->bmp = CreateDIBSection(res->hdc, &res->bmi, DIB_RGB_COLORS, &res->bmpData, nullptr, 0);
+    if (!res->bmp) {
+        delete res;
+        return nullptr;
+    }
+
+    ZeroMemory(res->bmpData, dx * dy * 4);
+    SelectObject(res->hdc, res->bmp);
+
+    // default to red to make mistakes stand out
+    res->SetTextColor(Color(0xff, 0xff, 0x0, 0x0));
+    return res;
+}
+
+void TextRenderHdc::SetFont(CachedFont* font) {
+    CrashIf(!hdc);
+    // I'm not sure how expensive SelectFont() is so avoid it just in case
+    if (currFont == font) {
+        return;
+    }
+    currFont = font;
+    SelectFont(hdc, font->GetHFont());
+}
+
+void TextRenderHdc::SetTextColor(Gdiplus::Color col) {
+    CrashIf(!hdc);
+    if (textColor.GetValue() == col.GetValue()) {
+        return;
+    }
+    textColor = col;
+    ::SetTextColor(hdc, col.ToCOLORREF());
+}
+
+void TextRenderHdc::SetTextBgColor(Gdiplus::Color col) {
+    CrashIf(!hdc);
+    if (textBgColor.GetValue() == col.GetValue()) {
+        return;
+    }
+    textBgColor = col;
+    ::SetBkColor(hdc, textBgColor.ToCOLORREF());
+}
+
+float TextRenderHdc::GetCurrFontLineSpacing() {
+    return currFont->font->GetHeight(gfx);
+}
+
+Gdiplus::RectF TextRenderHdc::Measure(const char* s, size_t sLen) {
+    CrashIf(!currFont);
+    CrashIf(!hdc);
+    size_t strLen = str::Utf8ToWcharBuf(s, sLen, txtConvBuf, dimof(txtConvBuf));
+    return Measure(txtConvBuf, strLen);
+}
+
+Gdiplus::RectF TextRenderHdc::Measure(const WCHAR* s, size_t sLen) {
+    SIZE txtSize;
+    CrashIf(!hdc);
+    GetTextExtentPoint32W(hdc, s, (int)sLen, &txtSize);
+    RectF res(0.0f, 0.0f, (float)txtSize.cx, (float)txtSize.cy);
+    return res;
+}
+
+void TextRenderHdc::Draw(const char* s, size_t sLen, RectF& bb, bool isRtl) {
+    size_t strLen = str::Utf8ToWcharBuf(s, sLen, txtConvBuf, dimof(txtConvBuf));
+    return Draw(txtConvBuf, strLen, bb, isRtl);
+}
+
+void TextRenderHdc::Draw(const WCHAR* s, size_t sLen, RectF& bb, bool isRtl) {
+    CrashIf(!hdc);
+    int x = (int)bb.X;
+    int y = (int)bb.Y;
+    UINT opts = ETO_OPAQUE;
+#if 0
+    if (isRtl)
+        opts = opts | ETO_RTLREADING;
+#else
+    UNUSED(isRtl);
+#endif
+    ExtTextOut(hdc, x, y, opts, nullptr, s, (UINT)sLen, nullptr);
+}
+
+TextRenderHdc::~TextRenderHdc() {
+    DeleteObject(bmp);
+    // free(bmpData);
+    DeleteDC(hdc);
+}
+
+ITextRender* CreateTextRender(TextRenderMethod method, Graphics* gfx, int dx, int dy) {
+    ITextRender* res = nullptr;
+    if (TextRenderMethodGdiplus == method) {
+        res = TextRenderGdiplus::Create(gfx);
+    }
+    if (TextRenderMethodGdiplusQuick == method) {
+        res = TextRenderGdiplus::Create(gfx, MeasureTextQuick);
+    }
+    if (TextRenderMethodGdi == method) {
+        res = TextRenderGdi::Create(gfx);
+    }
+    if (TextRenderMethodHdc == method) {
+        res = TextRenderHdc::Create(gfx, dx, dy);
+    }
+    CrashIf(!res);
+    res->method = method;
+    return res;
+}
+
+// returns number of characters of string s that fits in a given width dx
+// note: could be speed up a bit because in our use case we already know
+// the width of the whole string so we could supply it to the function, but
+// this shouldn't happen often, so that's fine. It's also possible that
+// a smarter approach is possible, but this usually only does 3 MeasureText
+// calls, so it's not that bad
+size_t StringLenForWidth(ITextRender* textMeasure, const WCHAR* s, size_t len, float dx) {
+    RectF r = textMeasure->Measure(s, len);
+    if (r.Width <= dx)
+        return len;
+    // make the best guess of the length that fits
+    size_t n = (size_t)((dx / r.Width) * (float)len);
+    CrashIf (n > len);
+    r = textMeasure->Measure(s, n);
+    // find the length len of s that fits within dx iff width of len+1 exceeds dx
+    int dir = 1; // increasing length
+    if (r.Width > dx)
+        dir = -1; // decreasing length
+    while (n > 1) {
+        n += dir;
+        r = textMeasure->Measure(s, n);
+        if (1 == dir) {
+            // if advancing length, we know that previous string did fit, so if
+            // the new one doesn't fit, the previous length was the right one
+            if (r.Width > dx)
+                return n - 1;
+        } else {
+            // if decreasing length, we know that previous string didn't fit, so if
+            // the one one fits, it's of the correct length
+            if (r.Width < dx)
+                return n;
+        }
+    }
+    // even a single char is longer than available space
+    return 0;
+}
+
+// TODO: not quite sure why spaceDx1 != spaceDx2, using spaceDx2 because
+// is smaller and looks as better spacing to me
+REAL GetSpaceDx(ITextRender* textMeasure) {
+    RectF bbox;
+#if 0
+    bbox = textMeasure->Measure(L" ", 1, algo);
+    REAL spaceDx1 = bbox.Width;
+    return spaceDx1;
+#else
+    // this method seems to return (much) smaller size that measuring
+    // the space itself
+    bbox = textMeasure->Measure(L"wa", 2);
+    REAL l1 = bbox.Width;
+    bbox = textMeasure->Measure(L"w a", 3);
+    REAL l2 = bbox.Width;
+    REAL spaceDx2 = l2 - l1;
+    return spaceDx2;
+#endif
+}
+
+} // namespace mui