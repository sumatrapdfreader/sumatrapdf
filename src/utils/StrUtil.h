--- conflicted
+++ resolved
@@ -98,13 +98,9 @@
 size_t  TransChars(char *str, const char *oldChars, const char *newChars);
 size_t  TransChars(WCHAR *str, const WCHAR *oldChars, const WCHAR *newChars);
 
-<<<<<<< HEAD
 WCHAR *Replace(WCHAR *orig, WCHAR *rep, WCHAR *with);
 
-size_t  NormalizeWS(TCHAR *str);
-=======
 size_t  NormalizeWS(WCHAR *str);
->>>>>>> d10ec16d
 size_t  RemoveChars(char *str, const char *toRemove);
 size_t  RemoveChars(WCHAR *str, const WCHAR *toRemove);
 
